import { mat4, quat, vec3 } from "../../lib/gl-matrix-module.js";
import { Node } from "./Node.js";

export class Player extends Node {
    constructor(options = {}) {
        super(options);

        this.dims = { width: 0.6, height: 2.5, length: 0.6 }; // set collision box for player
        this.gravity = -5; // set gravity
        this.jumpHeight = 12; // set Jump
        this.walkSpeed = 6; // set max walking speed
        this.sprintSpeed = 8; // set max sprinting speed
        this.mvAcc = 15; // set move acceleration TODO not implemeted yet
        this.acceleration = 5; // set acceleration
        this.maxSpeed = this.walkSpeed;
<<<<<<< HEAD
        Object.assign(this, {
            position         : [2, 5, 3],
            ambient          : 0.2,
            diffuse          : 0.8,
            specular         : 1,
            shininess        : 10,
            color            : [255, 255, 255],
            attenuatuion     : [1.0, 0, 0.02]
        });
        this.rotation = vec3.fromValues(0,0,0); // Euler rotation  instead quat
=======

        this.rotation = vec3.fromValues(0, 0, 0); // Euler rotation  instead quat
>>>>>>> 3713042a
        this.mousemoveHandler = this.mousemoveHandler.bind(this);
        this.keydownHandler = this.keydownHandler.bind(this);
        this.keyupHandler = this.keyupHandler.bind(this);
        this.keys = {};
        this.falling = false;
        this.waitForJump = false;
        this.sprint = false;
        this.player = null;

        this.autoJump = false;
        this.velocity = [0, 0, 0];
        this.mouseSensitivity = 0.002;
        this.friction = 0.2;
        this.collisionMin = [-this.dims.width / 2, -this.dims.height, -this.dims.length / 2]; // collisionbox
        this.collisionMax = [this.dims.width / 2, 0.2, this.dims.length / 2]; // collisionbox
        this.feet = {
            min: [
                this.collisionMin[0] + 0.1,
                this.collisionMin[1] - 0.1,
                this.collisionMin[2] + 0.1
            ],
            max: [
                this.collisionMax[0] - 0.1,
                this.collisionMax[1] + 0.1,
                this.collisionMax[2] - 0.1
            ]
        };

        setInterval(() => {
            console.log(
                'x: ', Math.round(this.translation[0]).toString(),
                '\ny: ', Math.round(this.translation[1]).toString(),
                '\nz: ', Math.round(this.translation[2]).toString(),
                '\nspeed: ', this.velocity)
        }, 500); // TODO remove - debug
    }

    setFeet(ft) {
        this.feet = ft;
        console.log(this.feet);
    }

    getPlayer() {
        this.player = this.children[0];
    }

    updateProjection() {
        mat4.perspective(this.projection, this.fov, this.aspect, this.near, this.far);
    }

    update(dt) {
        const c = this;
        // TODO falling boolean


        const forward = vec3.set(vec3.create(), -Math.sin(c.rotation[1]) * this.mvAcc, 0, -Math.cos(c.rotation[1]) * this.mvAcc);
        const right = vec3.set(vec3.create(),
            Math.cos(c.rotation[1]) * this.mvAcc, 0, -Math.sin(c.rotation[1]) * this.mvAcc);
        const up = vec3.set(vec3.create(), 0, c.jumpHeight, 0); // set jump height
        const down = vec3.set(vec3.create(), 0, c.gravity, 0);

        // 1: add movement acceleration
        let acc = vec3.create();
        if (this.keys['KeyW']) {
            vec3.add(acc, acc, forward);
        }
        if (this.keys['KeyS']) {
            vec3.sub(acc, acc, forward);
        }
        if (this.keys['KeyD']) {
            vec3.add(acc, acc, right);
        }
        if (this.keys['KeyA']) {
            vec3.sub(acc, acc, right);
        }
        if (this.keys['ShiftLeft']) {
            this.sprint = true;
            c.maxSpeed = c.sprintSpeed;
        }
        if (!this.keys['ShiftLeft']) {
            this.sprint = false;
            c.maxSpeed = c.walkSpeed;
        }

        // verti move
        if (!this.falling && !this.waitForJump && this.keys['Space']) {
            this.waitForJump = true;
            vec3.set(c.velocity, c.velocity[0], up[1], c.velocity[2]); // use add for jump dependend on landing (if you jump after landing you get a penalty)
            setTimeout(() => { this.waitForJump = false; }, 700); // wawit 0.7s for next jump
        }
        if (this.falling) {
            vec3.add(acc, acc, down);
        }
        //console.log(this.autoJump);
        if (this.autoJump) {
            //this.waitForJump = true;
            vec3.set(c.velocity, c.velocity[0], up[1] * 0.2, c.velocity[2]);
            this.autoJump = false;
        }



        // 2: update velocity
        vec3.scaleAndAdd(c.velocity, c.velocity, acc, dt * c.acceleration);

        // 3: if no movement and on ground(falling = false), apply friction
        if (!this.keys['KeyW'] &&
            !this.keys['KeyS'] &&
            !this.keys['KeyD'] &&
            !this.keys['KeyA'] &&
            !this.keys['Space'] &&
            !this.falling) {
            vec3.scale(c.velocity, c.velocity, 1 - c.friction);
        }
        console.log(this.falling);
        if (!this.falling) {
            vec3.set(c.velocity, c.velocity[0], Math.max(c.velocity[1], -1), c.velocity[2]);
        }

        // 4: limit horizontal speed
        const len = vec3.len(vec3.set(vec3.create(), c.velocity[0], 0, c.velocity[2]));
        if (len > c.maxSpeed) {
            vec3.mul(c.velocity, c.velocity, vec3.set(vec3.create(), c.maxSpeed / len, 1, c.maxSpeed / len));
        }
    }

    enableCam() {
        document.addEventListener('mousemove', this.mousemoveHandler);
        document.addEventListener('keydown', this.keydownHandler);
        document.addEventListener('keyup', this.keyupHandler);
    }

    disableCam() {
        document.removeEventListener('mousemove', this.mousemoveHandler);
        document.removeEventListener('keydown', this.keydownHandler);
        document.removeEventListener('keyup', this.keyupHandler);

        for (let key in this.keys) {
            this.keys[key] = false;
        }
    }

    mousemoveHandler(e) {
        const p = this;
        const dx = e.movementX * p.mouseSensitivity;
        const dy = e.movementY * p.mouseSensitivity;

        p.rotation[0] -= dy;
        p.rotation[1] -= dx;
        //c.player.rotation[0] += dy * c.mouseSensitivity;  // dont turn player (unturn) if you look up, only about Y

        const pi = Math.PI;
        const twopi = pi * 2;
        const halfpi = pi / 2;
        if (p.rotation[0] > halfpi) {
            p.rotation[0] = halfpi;
        }
        if (p.rotation[0] < -halfpi) {
            p.rotation[0] = -halfpi;
        }

        p.rotation[1] = ((p.rotation[1] % twopi) + twopi) % twopi;
    }

    updateMatrix() {
        const degrees = this.rotation.map(x => x * 180 / Math.PI);
        const q = quat.fromEuler(quat.create(), ...degrees);
        mat4.fromRotationTranslationScale(
            this.matrix,
            q,
            this.translation,
            this.scale);
    }

    keydownHandler(e) {
        this.keys[e.code] = true;
    }

    keyupHandler(e) {
        this.keys[e.code] = false;
    }

}<|MERGE_RESOLUTION|>--- conflicted
+++ resolved
@@ -1,213 +1,199 @@
-import { mat4, quat, vec3 } from "../../lib/gl-matrix-module.js";
-import { Node } from "./Node.js";
-
-export class Player extends Node {
-    constructor(options = {}) {
-        super(options);
-
-        this.dims = { width: 0.6, height: 2.5, length: 0.6 }; // set collision box for player
-        this.gravity = -5; // set gravity
-        this.jumpHeight = 12; // set Jump
-        this.walkSpeed = 6; // set max walking speed
-        this.sprintSpeed = 8; // set max sprinting speed
-        this.mvAcc = 15; // set move acceleration TODO not implemeted yet
-        this.acceleration = 5; // set acceleration
-        this.maxSpeed = this.walkSpeed;
-<<<<<<< HEAD
-        Object.assign(this, {
-            position         : [2, 5, 3],
-            ambient          : 0.2,
-            diffuse          : 0.8,
-            specular         : 1,
-            shininess        : 10,
-            color            : [255, 255, 255],
-            attenuatuion     : [1.0, 0, 0.02]
-        });
-        this.rotation = vec3.fromValues(0,0,0); // Euler rotation  instead quat
-=======
-
-        this.rotation = vec3.fromValues(0, 0, 0); // Euler rotation  instead quat
->>>>>>> 3713042a
-        this.mousemoveHandler = this.mousemoveHandler.bind(this);
-        this.keydownHandler = this.keydownHandler.bind(this);
-        this.keyupHandler = this.keyupHandler.bind(this);
-        this.keys = {};
-        this.falling = false;
-        this.waitForJump = false;
-        this.sprint = false;
-        this.player = null;
-
-        this.autoJump = false;
-        this.velocity = [0, 0, 0];
-        this.mouseSensitivity = 0.002;
-        this.friction = 0.2;
-        this.collisionMin = [-this.dims.width / 2, -this.dims.height, -this.dims.length / 2]; // collisionbox
-        this.collisionMax = [this.dims.width / 2, 0.2, this.dims.length / 2]; // collisionbox
-        this.feet = {
-            min: [
-                this.collisionMin[0] + 0.1,
-                this.collisionMin[1] - 0.1,
-                this.collisionMin[2] + 0.1
-            ],
-            max: [
-                this.collisionMax[0] - 0.1,
-                this.collisionMax[1] + 0.1,
-                this.collisionMax[2] - 0.1
-            ]
-        };
-
-        setInterval(() => {
-            console.log(
-                'x: ', Math.round(this.translation[0]).toString(),
-                '\ny: ', Math.round(this.translation[1]).toString(),
-                '\nz: ', Math.round(this.translation[2]).toString(),
-                '\nspeed: ', this.velocity)
-        }, 500); // TODO remove - debug
-    }
-
-    setFeet(ft) {
-        this.feet = ft;
-        console.log(this.feet);
-    }
-
-    getPlayer() {
-        this.player = this.children[0];
-    }
-
-    updateProjection() {
-        mat4.perspective(this.projection, this.fov, this.aspect, this.near, this.far);
-    }
-
-    update(dt) {
-        const c = this;
-        // TODO falling boolean
-
-
-        const forward = vec3.set(vec3.create(), -Math.sin(c.rotation[1]) * this.mvAcc, 0, -Math.cos(c.rotation[1]) * this.mvAcc);
-        const right = vec3.set(vec3.create(),
-            Math.cos(c.rotation[1]) * this.mvAcc, 0, -Math.sin(c.rotation[1]) * this.mvAcc);
-        const up = vec3.set(vec3.create(), 0, c.jumpHeight, 0); // set jump height
-        const down = vec3.set(vec3.create(), 0, c.gravity, 0);
-
-        // 1: add movement acceleration
-        let acc = vec3.create();
-        if (this.keys['KeyW']) {
-            vec3.add(acc, acc, forward);
-        }
-        if (this.keys['KeyS']) {
-            vec3.sub(acc, acc, forward);
-        }
-        if (this.keys['KeyD']) {
-            vec3.add(acc, acc, right);
-        }
-        if (this.keys['KeyA']) {
-            vec3.sub(acc, acc, right);
-        }
-        if (this.keys['ShiftLeft']) {
-            this.sprint = true;
-            c.maxSpeed = c.sprintSpeed;
-        }
-        if (!this.keys['ShiftLeft']) {
-            this.sprint = false;
-            c.maxSpeed = c.walkSpeed;
-        }
-
-        // verti move
-        if (!this.falling && !this.waitForJump && this.keys['Space']) {
-            this.waitForJump = true;
-            vec3.set(c.velocity, c.velocity[0], up[1], c.velocity[2]); // use add for jump dependend on landing (if you jump after landing you get a penalty)
-            setTimeout(() => { this.waitForJump = false; }, 700); // wawit 0.7s for next jump
-        }
-        if (this.falling) {
-            vec3.add(acc, acc, down);
-        }
-        //console.log(this.autoJump);
-        if (this.autoJump) {
-            //this.waitForJump = true;
-            vec3.set(c.velocity, c.velocity[0], up[1] * 0.2, c.velocity[2]);
-            this.autoJump = false;
-        }
-
-
-
-        // 2: update velocity
-        vec3.scaleAndAdd(c.velocity, c.velocity, acc, dt * c.acceleration);
-
-        // 3: if no movement and on ground(falling = false), apply friction
-        if (!this.keys['KeyW'] &&
-            !this.keys['KeyS'] &&
-            !this.keys['KeyD'] &&
-            !this.keys['KeyA'] &&
-            !this.keys['Space'] &&
-            !this.falling) {
-            vec3.scale(c.velocity, c.velocity, 1 - c.friction);
-        }
-        console.log(this.falling);
-        if (!this.falling) {
-            vec3.set(c.velocity, c.velocity[0], Math.max(c.velocity[1], -1), c.velocity[2]);
-        }
-
-        // 4: limit horizontal speed
-        const len = vec3.len(vec3.set(vec3.create(), c.velocity[0], 0, c.velocity[2]));
-        if (len > c.maxSpeed) {
-            vec3.mul(c.velocity, c.velocity, vec3.set(vec3.create(), c.maxSpeed / len, 1, c.maxSpeed / len));
-        }
-    }
-
-    enableCam() {
-        document.addEventListener('mousemove', this.mousemoveHandler);
-        document.addEventListener('keydown', this.keydownHandler);
-        document.addEventListener('keyup', this.keyupHandler);
-    }
-
-    disableCam() {
-        document.removeEventListener('mousemove', this.mousemoveHandler);
-        document.removeEventListener('keydown', this.keydownHandler);
-        document.removeEventListener('keyup', this.keyupHandler);
-
-        for (let key in this.keys) {
-            this.keys[key] = false;
-        }
-    }
-
-    mousemoveHandler(e) {
-        const p = this;
-        const dx = e.movementX * p.mouseSensitivity;
-        const dy = e.movementY * p.mouseSensitivity;
-
-        p.rotation[0] -= dy;
-        p.rotation[1] -= dx;
-        //c.player.rotation[0] += dy * c.mouseSensitivity;  // dont turn player (unturn) if you look up, only about Y
-
-        const pi = Math.PI;
-        const twopi = pi * 2;
-        const halfpi = pi / 2;
-        if (p.rotation[0] > halfpi) {
-            p.rotation[0] = halfpi;
-        }
-        if (p.rotation[0] < -halfpi) {
-            p.rotation[0] = -halfpi;
-        }
-
-        p.rotation[1] = ((p.rotation[1] % twopi) + twopi) % twopi;
-    }
-
-    updateMatrix() {
-        const degrees = this.rotation.map(x => x * 180 / Math.PI);
-        const q = quat.fromEuler(quat.create(), ...degrees);
-        mat4.fromRotationTranslationScale(
-            this.matrix,
-            q,
-            this.translation,
-            this.scale);
-    }
-
-    keydownHandler(e) {
-        this.keys[e.code] = true;
-    }
-
-    keyupHandler(e) {
-        this.keys[e.code] = false;
-    }
-
+import { mat4, quat, vec3 } from "../../lib/gl-matrix-module.js";
+import { Node } from "./Node.js";
+
+export class Player extends Node {
+    constructor(options = {}) {
+        super(options);
+
+        this.dims = { width: 0.6, height: 2.5, length: 0.6 }; // set collision box for player
+        this.gravity = -5; // set gravity
+        this.jumpHeight = 12; // set Jump
+        this.walkSpeed = 6; // set max walking speed
+        this.sprintSpeed = 8; // set max sprinting speed
+        this.mvAcc = 15; // set move acceleration TODO not implemeted yet
+        this.acceleration = 5; // set acceleration
+        this.maxSpeed = this.walkSpeed;
+
+        this.mousemoveHandler = this.mousemoveHandler.bind(this);
+        this.keydownHandler = this.keydownHandler.bind(this);
+        this.keyupHandler = this.keyupHandler.bind(this);
+        this.keys = {};
+        this.falling = false;
+        this.waitForJump = false;
+        this.sprint = false;
+        this.player = null;
+
+        this.autoJump = false;
+        this.velocity = [0, 0, 0];
+        this.mouseSensitivity = 0.002;
+        this.friction = 0.2;
+        this.collisionMin = [-this.dims.width / 2, -this.dims.height, -this.dims.length / 2]; // collisionbox
+        this.collisionMax = [this.dims.width / 2, 0.2, this.dims.length / 2]; // collisionbox
+        this.feet = {
+            min: [
+                this.collisionMin[0] + 0.1,
+                this.collisionMin[1] - 0.1,
+                this.collisionMin[2] + 0.1
+            ],
+            max: [
+                this.collisionMax[0] - 0.1,
+                this.collisionMax[1] + 0.1,
+                this.collisionMax[2] - 0.1
+            ]
+        };
+
+        setInterval(() => {
+            console.log(
+                'x: ', Math.round(this.translation[0]).toString(),
+                '\ny: ', Math.round(this.translation[1]).toString(),
+                '\nz: ', Math.round(this.translation[2]).toString(),
+                '\nspeed: ', this.velocity)
+        }, 500); // TODO remove - debug
+    }
+
+    setFeet(ft) {
+        this.feet = ft;
+        console.log(this.feet);
+    }
+
+    getPlayer() {
+        this.player = this.children[0];
+    }
+
+    updateProjection() {
+        mat4.perspective(this.projection, this.fov, this.aspect, this.near, this.far);
+    }
+
+    update(dt) {
+        const c = this;
+        // TODO falling boolean
+
+
+        const forward = vec3.set(vec3.create(), -Math.sin(c.rotation[1]) * this.mvAcc, 0, -Math.cos(c.rotation[1]) * this.mvAcc);
+        const right = vec3.set(vec3.create(),
+            Math.cos(c.rotation[1]) * this.mvAcc, 0, -Math.sin(c.rotation[1]) * this.mvAcc);
+        const up = vec3.set(vec3.create(), 0, c.jumpHeight, 0); // set jump height
+        const down = vec3.set(vec3.create(), 0, c.gravity, 0);
+
+        // 1: add movement acceleration
+        let acc = vec3.create();
+        if (this.keys['KeyW']) {
+            vec3.add(acc, acc, forward);
+        }
+        if (this.keys['KeyS']) {
+            vec3.sub(acc, acc, forward);
+        }
+        if (this.keys['KeyD']) {
+            vec3.add(acc, acc, right);
+        }
+        if (this.keys['KeyA']) {
+            vec3.sub(acc, acc, right);
+        }
+        if (this.keys['ShiftLeft']) {
+            this.sprint = true;
+            c.maxSpeed = c.sprintSpeed;
+        }
+        if (!this.keys['ShiftLeft']) {
+            this.sprint = false;
+            c.maxSpeed = c.walkSpeed;
+        }
+
+        // verti move
+        if (!this.falling && !this.waitForJump && this.keys['Space']) {
+            this.waitForJump = true;
+            vec3.set(c.velocity, c.velocity[0], up[1], c.velocity[2]); // use add for jump dependend on landing (if you jump after landing you get a penalty)
+            setTimeout(() => { this.waitForJump = false; }, 700); // wawit 0.7s for next jump
+        }
+        if (this.falling) {
+            vec3.add(acc, acc, down);
+        }
+        //console.log(this.autoJump);
+        if (this.autoJump) {
+            //this.waitForJump = true;
+            vec3.set(c.velocity, c.velocity[0], up[1] * 0.2, c.velocity[2]);
+            this.autoJump = false;
+        }
+
+
+
+        // 2: update velocity
+        vec3.scaleAndAdd(c.velocity, c.velocity, acc, dt * c.acceleration);
+
+        // 3: if no movement and on ground(falling = false), apply friction
+        if (!this.keys['KeyW'] &&
+            !this.keys['KeyS'] &&
+            !this.keys['KeyD'] &&
+            !this.keys['KeyA'] &&
+            !this.keys['Space'] &&
+            !this.falling) {
+            vec3.scale(c.velocity, c.velocity, 1 - c.friction);
+        }
+        console.log(this.falling);
+        if (!this.falling) {
+            vec3.set(c.velocity, c.velocity[0], Math.max(c.velocity[1], -1), c.velocity[2]);
+        }
+
+        // 4: limit horizontal speed
+        const len = vec3.len(vec3.set(vec3.create(), c.velocity[0], 0, c.velocity[2]));
+        if (len > c.maxSpeed) {
+            vec3.mul(c.velocity, c.velocity, vec3.set(vec3.create(), c.maxSpeed / len, 1, c.maxSpeed / len));
+        }
+    }
+
+    enableCam() {
+        document.addEventListener('mousemove', this.mousemoveHandler);
+        document.addEventListener('keydown', this.keydownHandler);
+        document.addEventListener('keyup', this.keyupHandler);
+    }
+
+    disableCam() {
+        document.removeEventListener('mousemove', this.mousemoveHandler);
+        document.removeEventListener('keydown', this.keydownHandler);
+        document.removeEventListener('keyup', this.keyupHandler);
+
+        for (let key in this.keys) {
+            this.keys[key] = false;
+        }
+    }
+
+    mousemoveHandler(e) {
+        const p = this;
+        const dx = e.movementX * p.mouseSensitivity;
+        const dy = e.movementY * p.mouseSensitivity;
+
+        p.rotation[0] -= dy;
+        p.rotation[1] -= dx;
+        //c.player.rotation[0] += dy * c.mouseSensitivity;  // dont turn player (unturn) if you look up, only about Y
+
+        const pi = Math.PI;
+        const twopi = pi * 2;
+        const halfpi = pi / 2;
+        if (p.rotation[0] > halfpi) {
+            p.rotation[0] = halfpi;
+        }
+        if (p.rotation[0] < -halfpi) {
+            p.rotation[0] = -halfpi;
+        }
+
+        p.rotation[1] = ((p.rotation[1] % twopi) + twopi) % twopi;
+    }
+
+    updateMatrix() {
+        const degrees = this.rotation.map(x => x * 180 / Math.PI);
+        const q = quat.fromEuler(quat.create(), ...degrees);
+        mat4.fromRotationTranslationScale(
+            this.matrix,
+            q,
+            this.translation,
+            this.scale);
+    }
+
+    keydownHandler(e) {
+        this.keys[e.code] = true;
+    }
+
+    keyupHandler(e) {
+        this.keys[e.code] = false;
+    }
+
 }